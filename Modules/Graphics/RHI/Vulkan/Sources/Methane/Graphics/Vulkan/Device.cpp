/******************************************************************************

Copyright 2019-2021 Evgeny Gorodetskiy

Licensed under the Apache License, Version 2.0 (the "License"),
you may not use this file except in compliance with the License.
You may obtain a copy of the License at

    http://www.apache.org/licenses/LICENSE-2.0

Unless required by applicable law or agreed to in writing, software
distributed under the License is distributed on an "AS IS" BASIS,
WITHOUT WARRANTIES OR CONDITIONS OF ANY KIND, either express or implied.
See the License for the specific language governing permissions and
limitations under the License.

*******************************************************************************

FILE: Methane/Graphics/Vulkan/Device.cpp
Vulkan implementation of the device interface.

******************************************************************************/

#include <Methane/Graphics/Vulkan/Device.h>
#include <Methane/Graphics/Vulkan/Platform.h>
#include <Methane/Graphics/Vulkan/RenderContext.h>
#include <Methane/Graphics/Vulkan/ComputeContext.h>
#include <Methane/Graphics/Vulkan/Utils.hpp>

#include <Methane/Graphics/TypeFormatters.hpp>
#include <Methane/Instrumentation.h>
#include <Methane/Checks.hpp>

#include <fmt/format.h>
#include <magic_enum.hpp>

#include <vector>
#include <sstream>
#include <algorithm>
#include <cassert>
#include <cstring>
#include <string_view>

//#define VULKAN_VALIDATION_BEST_PRACTICES_ENABLED

namespace Methane::Graphics::Vulkan
{

// Google extensions are used to reflect HLSL semantic names from shader input decorations,
// and it works fine, but is not listed by Windows NVidia drivers, who knows why?
//#ifdef __linux__
//#define VK_GOOGLE_SPIRV_EXTENSIONS_ENABLED
//#endif

#define VK_KHR_PORTABILITY_SUBSET_EXTENSION_NAME "VK_KHR_portability_subset"

static const std::vector<std::string_view> g_common_device_extensions{
    VK_KHR_TIMELINE_SEMAPHORE_EXTENSION_NAME,
#ifdef METHANE_GPU_INSTRUMENTATION_ENABLED
    VK_EXT_CALIBRATED_TIMESTAMPS_EXTENSION_NAME,
#endif
#ifndef __APPLE__
    VK_KHR_SYNCHRONIZATION_2_EXTENSION_NAME,
#endif
#ifdef VK_GOOGLE_SPIRV_EXTENSIONS_ENABLED
    VK_GOOGLE_HLSL_FUNCTIONALITY1_EXTENSION_NAME,
    VK_GOOGLE_USER_TYPE_EXTENSION_NAME,
#endif
};

<<<<<<< HEAD
static const std::vector<std::string_view> g_render_device_extensions{
#ifndef __ANDROID__
    VK_EXT_EXTENDED_DYNAMIC_STATE_EXTENSION_NAME
#endif
};

static const std::vector<std::string_view> g_present_device_extensions = {
    VK_KHR_SWAPCHAIN_EXTENSION_NAME
};

=======
>>>>>>> 2079fa65
template<bool exact_flags_matching>
std::optional<uint32_t> FindQueueFamily(const std::vector<vk::QueueFamilyProperties>& vk_queue_family_properties,
                                        vk::QueueFlags queue_flags, uint32_t queues_count,
                                        const std::vector<uint32_t>& reserved_queues_count_per_family,
                                        const vk::PhysicalDevice& vk_physical_device = {},
                                        const vk::SurfaceKHR& vk_present_surface = {})
{
    META_FUNCTION_TASK();
    META_CHECK_ARG_EQUAL(reserved_queues_count_per_family.size(), vk_queue_family_properties.size());
    for(size_t family_index = 0; family_index < vk_queue_family_properties.size(); ++family_index)
    {
        const vk::QueueFamilyProperties& vk_family_props = vk_queue_family_properties[family_index];
        if constexpr (exact_flags_matching)
        {
            if (vk_family_props.queueFlags != queue_flags)
                continue;
        }
        else
        {
            if ((vk_family_props.queueFlags & queue_flags) != queue_flags)
                continue;
        }

        if (vk_family_props.queueCount < reserved_queues_count_per_family[family_index] + queues_count)
            continue;

        if (queue_flags == vk::QueueFlagBits::eGraphics && vk_physical_device && vk_present_surface &&
            !vk_physical_device.getSurfaceSupportKHR(static_cast<uint32_t>(family_index), vk_present_surface))
            continue;

#ifdef METHANE_GPU_INSTRUMENTATION_ENABLED
        if (!vk_family_props.timestampValidBits)
            continue;
#endif

        return static_cast<uint32_t>(family_index);
    }

    return {};
}

static std::optional<uint32_t> FindQueueFamily(const std::vector<vk::QueueFamilyProperties>& vk_queue_family_properties,
                                               vk::QueueFlags queue_flags, uint32_t queues_count,
                                               const std::vector<uint32_t>& reserved_queues_count_per_family,
                                               const vk::PhysicalDevice& vk_physical_device = {},
                                               const vk::SurfaceKHR& vk_present_surface = {})
{
    META_FUNCTION_TASK();

    // Try to find queue family with exact flags match
    if (const std::optional<uint32_t> family_index = FindQueueFamily<true>(vk_queue_family_properties, queue_flags, queues_count,
                                                                           reserved_queues_count_per_family, vk_physical_device, vk_present_surface);
        family_index) // NOSONAR - can not use value_or here
        return *family_index;

    // If no family with exact match, find one which contains a subset of queue flags
    return FindQueueFamily<false>(vk_queue_family_properties, queue_flags, queues_count,
                                  reserved_queues_count_per_family, vk_physical_device, vk_present_surface);
}

static bool IsSoftwarePhysicalDevice(const vk::PhysicalDevice& vk_physical_device)
{
    META_FUNCTION_TASK();
    const vk::PhysicalDeviceType vk_device_type = vk_physical_device.getProperties().deviceType;
    return vk_device_type == vk::PhysicalDeviceType::eVirtualGpu ||
           vk_device_type == vk::PhysicalDeviceType::eCpu;
}

static vk::QueueFlags GetQueueFlagsByType(Rhi::CommandListType cmd_list_type)
{
    META_FUNCTION_TASK();
    switch(cmd_list_type)
    {
    case Rhi::CommandListType::Transfer: return vk::QueueFlagBits::eTransfer;
    case Rhi::CommandListType::Render:   return vk::QueueFlagBits::eGraphics;
    case Rhi::CommandListType::Compute:  return vk::QueueFlagBits::eCompute;
    default: META_UNEXPECTED_ARG_RETURN(cmd_list_type, vk::QueueFlagBits::eGraphics);
    }
}

static std::set<std::string_view> GetDeviceSupportedExtensionNames(const vk::PhysicalDevice& vk_physical_device)
{
    META_FUNCTION_TASK();
    std::set<std::string_view> supported_extensions;
    const std::vector<vk::ExtensionProperties> vk_device_extension_properties = vk_physical_device.enumerateDeviceExtensionProperties();
    for(const vk::ExtensionProperties& vk_extension_props : vk_device_extension_properties)
    {
        supported_extensions.insert(vk_extension_props.extensionName);
    }
    return supported_extensions;
}

QueueFamilyReservation::QueueFamilyReservation(uint32_t family_index, vk::QueueFlags queue_flags, uint32_t queues_count, bool can_present_to_window)
    : m_family_index(family_index)
    , m_queue_flags(queue_flags)
    , m_queues_count(queues_count)
    , m_can_present_to_window(can_present_to_window)
    , m_priorities(m_queues_count, 0.F)
    , m_free_indices({ { 0U, m_queues_count } })
{ }

QueueFamilyReservation::~QueueFamilyReservation()
{
    META_FUNCTION_TASK();

    // All command queues must be released upon device destruction
    assert(m_free_indices == Data::RangeSet<uint32_t>({ { 0U, m_queues_count } }));
}

vk::DeviceQueueCreateInfo QueueFamilyReservation::MakeDeviceQueueCreateInfo() const noexcept
{
    META_FUNCTION_TASK();
    return vk::DeviceQueueCreateInfo(vk::DeviceQueueCreateFlags(), m_family_index, m_queues_count, m_priorities.data());
}

uint32_t QueueFamilyReservation::ClaimQueueIndex() const
{
    META_FUNCTION_TASK();
    if (m_free_indices.IsEmpty())
        throw EmptyArgumentException<Data::RangeSet<uint32_t>>(__FUNCTION_NAME__, "m_free_indices", "device queue family has no free queues in reservation");

    const uint32_t free_queue_index = m_free_indices.begin()->GetStart();
    m_free_indices.Remove({ free_queue_index, free_queue_index + 1});
    return free_queue_index;
}

void QueueFamilyReservation::ReleaseQueueIndex(uint32_t queue_index) const
{
    META_FUNCTION_TASK();
    META_CHECK_ARG_LESS(queue_index, m_queues_count);
    m_free_indices.Add({ queue_index, queue_index + 1});
}

void QueueFamilyReservation::IncrementQueuesCount(uint32_t extra_queues_count) noexcept
{
    META_FUNCTION_TASK();
    if (!extra_queues_count)
        return;

    m_free_indices.Add({m_queues_count, m_queues_count + extra_queues_count});
    m_queues_count += extra_queues_count;
    m_priorities.resize(m_queues_count, 0.F);
}

Device::Device(const vk::PhysicalDevice& vk_physical_device, const vk::SurfaceKHR& vk_surface, const Capabilities& capabilities)
    : Base::Device(vk_physical_device.getProperties().deviceName,
                 IsSoftwarePhysicalDevice(vk_physical_device),
                 capabilities)
    , m_vk_physical_device(vk_physical_device)
    , m_supported_extension_names(GetDeviceSupportedExtensionNames(vk_physical_device))
    , m_is_dynamic_state_supported(IsExtensionSupported(VK_EXT_EXTENDED_DYNAMIC_STATE_EXTENSION_NAME))
    , m_vk_queue_family_properties(vk_physical_device.getQueueFamilyProperties())
{
    META_FUNCTION_TASK();
    if (const Rhi::DeviceFeatureMask device_supported_features = GetSupportedFeatures();
        !device_supported_features.HasBits(capabilities.features))
        throw IncompatibleException("Supported Device features are incompatible with the required capabilities");

    std::vector<uint32_t> reserved_queues_count_per_family(m_vk_queue_family_properties.size(), 0U);

    ReserveQueueFamily(Rhi::CommandListType::Render,   capabilities.render_queues_count,   reserved_queues_count_per_family,
                       capabilities.features.HasBit(Rhi::DeviceFeature::PresentToWindow) ? vk_surface : vk::SurfaceKHR());
    ReserveQueueFamily(Rhi::CommandListType::Transfer, capabilities.transfer_queues_count, reserved_queues_count_per_family);
    ReserveQueueFamily(Rhi::CommandListType::Compute,  capabilities.compute_queues_count,  reserved_queues_count_per_family);

    std::vector<vk::DeviceQueueCreateInfo> vk_queue_create_infos;
    std::set<QueueFamilyReservation*> unique_family_reservation_ptrs;
    for(const auto& [type, queue_family_reservation_ptr] : m_queue_family_reservation_by_type)
    {
        if (!queue_family_reservation_ptr || unique_family_reservation_ptrs.count(queue_family_reservation_ptr.get()))
            continue;

        vk_queue_create_infos.emplace_back(queue_family_reservation_ptr->MakeDeviceQueueCreateInfo());
        unique_family_reservation_ptrs.insert(queue_family_reservation_ptr.get());
    }

    std::vector<std::string_view> enabled_extension_names = g_common_device_extensions;
    if (capabilities.render_queues_count)
    {
        if (capabilities.features.HasBit(Rhi::DeviceFeature::PresentToWindow))
        {
            enabled_extension_names.push_back(VK_KHR_SWAPCHAIN_EXTENSION_NAME);
        }
        if (m_is_dynamic_state_supported)
        {
            enabled_extension_names.push_back(VK_EXT_EXTENDED_DYNAMIC_STATE_EXTENSION_NAME);
        }
    }

    if (IsExtensionSupported(VK_KHR_PORTABILITY_SUBSET_EXTENSION_NAME))
    {
        enabled_extension_names.emplace_back(VK_KHR_PORTABILITY_SUBSET_EXTENSION_NAME);
    }

    std::vector<const char*> raw_enabled_extension_names;
    std::transform(enabled_extension_names.begin(), enabled_extension_names.end(), std::back_inserter(raw_enabled_extension_names),
                   [](const std::string_view& extension_name) { return extension_name.data(); });

    // Enable physical device features:
    vk::PhysicalDeviceFeatures vk_device_features;
    vk_device_features.samplerAnisotropy = capabilities.features.HasBit(Rhi::DeviceFeature::AnisotropicFiltering);
    vk_device_features.imageCubeArray    = capabilities.features.HasBit(Rhi::DeviceFeature::ImageCubeArray);

    // Add descriptions of enabled device features:
    vk::PhysicalDeviceExtendedDynamicStateFeaturesEXT vk_device_dynamic_state_feature(true);
    vk::PhysicalDeviceTimelineSemaphoreFeaturesKHR    vk_device_timeline_semaphores_feature(true);
    vk::PhysicalDeviceHostQueryResetFeatures          vk_device_host_query_reset_feature(true);
    vk::DeviceCreateInfo vk_device_info(vk::DeviceCreateFlags{}, vk_queue_create_infos, { }, raw_enabled_extension_names, &vk_device_features);
    vk_device_info.setPNext(&vk_device_dynamic_state_feature);
    vk_device_dynamic_state_feature.setPNext(&vk_device_timeline_semaphores_feature);
    vk_device_timeline_semaphores_feature.setPNext(&vk_device_host_query_reset_feature);

#ifndef __APPLE__
    vk::PhysicalDeviceSynchronization2FeaturesKHR vk_device_synchronization_2_feature(true);
    vk_device_host_query_reset_feature.setPNext(&vk_device_synchronization_2_feature);
#endif

    m_vk_unique_device = vk_physical_device.createDeviceUnique(vk_device_info);
    VULKAN_HPP_DEFAULT_DISPATCHER.init(m_vk_unique_device.get());
}

Ptr<Rhi::IRenderContext> Device::CreateRenderContext(const Methane::Platform::AppEnvironment& env, tf::Executor& parallel_executor, const Rhi::RenderContextSettings& settings)
{
    META_FUNCTION_TASK();
    const auto render_context_ptr = std::make_shared<Vulkan::RenderContext>(env, *this, parallel_executor, settings);
    render_context_ptr->Initialize(*this, true);
    return render_context_ptr;
}

Ptr<Rhi::IComputeContext> Device::CreateComputeContext(tf::Executor& parallel_executor, const Rhi::ComputeContextSettings& settings)
{
    META_FUNCTION_TASK();
    const auto compute_context_ptr = std::make_shared<Vulkan::ComputeContext>(*this, parallel_executor, settings);
    compute_context_ptr->Initialize(*this, true);
    return compute_context_ptr;
}

bool Device::SetName(std::string_view name)
{
    META_FUNCTION_TASK();
    if (!Base::Device::SetName(name))
        return false;

    SetVulkanObjectName(m_vk_unique_device.get(), m_vk_unique_device.get(), name);
    return true;
}

bool Device::IsExtensionSupported(std::string_view required_extension) const
{
    META_FUNCTION_TASK();
    return m_supported_extension_names.count(required_extension);
}

const QueueFamilyReservation* Device::GetQueueFamilyReservationPtr(Rhi::CommandListType cmd_list_type) const noexcept
{
    META_FUNCTION_TASK();
    const auto queue_family_reservation_by_type_it = m_queue_family_reservation_by_type.find(cmd_list_type);
    return queue_family_reservation_by_type_it != m_queue_family_reservation_by_type.end()
         ? queue_family_reservation_by_type_it->second.get()
         : nullptr;
}

const QueueFamilyReservation& Device::GetQueueFamilyReservation(Rhi::CommandListType cmd_list_type) const
{
    META_FUNCTION_TASK();
    const QueueFamilyReservation* queue_family_reservation_ptr = GetQueueFamilyReservationPtr(cmd_list_type);
    META_CHECK_ARG_NOT_NULL_DESCR(queue_family_reservation_ptr,
                                  fmt::format("queue family was not reserved for {} command list type",
                                              magic_enum::enum_name(cmd_list_type)));
    return *queue_family_reservation_ptr;
}

Device::SwapChainSupport Device::GetSwapChainSupportForSurface(const vk::SurfaceKHR& vk_surface) const noexcept
{
    META_FUNCTION_TASK();
    return SwapChainSupport{
        m_vk_physical_device.getSurfaceCapabilitiesKHR(vk_surface),
        m_vk_physical_device.getSurfaceFormatsKHR(vk_surface),
        m_vk_physical_device.getSurfacePresentModesKHR(vk_surface)
    };
}

Opt<uint32_t> Device::FindMemoryType(uint32_t type_filter, vk::MemoryPropertyFlags property_flags) const noexcept
{
    META_FUNCTION_TASK();
    const vk::PhysicalDeviceMemoryProperties vk_memory_props = m_vk_physical_device.getMemoryProperties();
    for(uint32_t type_index = 0U; type_index < vk_memory_props.memoryTypeCount; ++type_index)
    {
        if (type_filter & (1 << type_index) &&
            (vk_memory_props.memoryTypes[type_index].propertyFlags & property_flags) == property_flags)
            return type_index;
    }
    return std::nullopt;
}

const vk::QueueFamilyProperties& Device::GetNativeQueueFamilyProperties(uint32_t queue_family_index) const
{
    META_FUNCTION_TASK();
    META_CHECK_ARG_LESS_DESCR(queue_family_index, m_vk_queue_family_properties.size(), "invalid queue family index");
    return m_vk_queue_family_properties[queue_family_index];
}

void Device::ReserveQueueFamily(Rhi::CommandListType cmd_list_type, uint32_t queues_count,
                                std::vector<uint32_t>& reserved_queues_count_per_family,
                                const vk::SurfaceKHR& vk_surface)
{
    META_FUNCTION_TASK();
    if (!queues_count)
        return;

    const vk::QueueFlags queue_flags = GetQueueFlagsByType(cmd_list_type);
    const std::optional<uint32_t> vk_queue_family_index = FindQueueFamily(m_vk_queue_family_properties, queue_flags, queues_count,
                                                                          reserved_queues_count_per_family, m_vk_physical_device, vk_surface);
    if (!vk_queue_family_index)
        throw IncompatibleException(fmt::format("Device does not support the required queue type {} and count {}",
                                                magic_enum::enum_name(cmd_list_type), queues_count));

    META_CHECK_ARG_LESS(*vk_queue_family_index, m_vk_queue_family_properties.size());
    META_CHECK_ARG_TRUE(static_cast<bool>(m_vk_queue_family_properties[*vk_queue_family_index].queueFlags & queue_flags));
    const auto queue_family_reservation_it = std::find_if(m_queue_family_reservation_by_type.begin(), m_queue_family_reservation_by_type.end(),
                                                          [&vk_queue_family_index](const auto& type_and_queue_family_reservation)
                                                          { return type_and_queue_family_reservation.second->GetFamilyIndex() == *vk_queue_family_index; });

    const bool is_new_queue_family_reservation = queue_family_reservation_it == m_queue_family_reservation_by_type.end();
    if (!is_new_queue_family_reservation && queue_family_reservation_it->second)
        queue_family_reservation_it->second->IncrementQueuesCount(queues_count);

    reserved_queues_count_per_family[*vk_queue_family_index] += queues_count;
    m_queue_family_reservation_by_type.try_emplace(cmd_list_type,
        is_new_queue_family_reservation
            ? std::make_shared<QueueFamilyReservation>(*vk_queue_family_index, queue_flags, queues_count, static_cast<bool>(vk_surface))
            : queue_family_reservation_it->second
    );

    META_LOG("Vulkan command queue family [{}] was reserved for allocating {} {} queues.",
             *vk_queue_family_index, queues_count, magic_enum::enum_name(cmd_list_type));
}

Rhi::DeviceFeatureMask Device::GetSupportedFeatures() const
{
    META_FUNCTION_TASK();
    vk::PhysicalDeviceFeatures vk_device_features = m_vk_physical_device.getFeatures();
    Rhi::DeviceFeatureMask device_features;
    device_features.SetBit(Rhi::DeviceFeature::PresentToWindow,      IsExtensionSupported(VK_KHR_SWAPCHAIN_EXTENSION_NAME));
    device_features.SetBit(Rhi::DeviceFeature::AnisotropicFiltering, vk_device_features.samplerAnisotropy);
    device_features.SetBit(Rhi::DeviceFeature::ImageCubeArray,       vk_device_features.imageCubeArray);
    return device_features;
}

} // namespace Methane::Graphics::Vulkan<|MERGE_RESOLUTION|>--- conflicted
+++ resolved
@@ -68,19 +68,6 @@
 #endif
 };
 
-<<<<<<< HEAD
-static const std::vector<std::string_view> g_render_device_extensions{
-#ifndef __ANDROID__
-    VK_EXT_EXTENDED_DYNAMIC_STATE_EXTENSION_NAME
-#endif
-};
-
-static const std::vector<std::string_view> g_present_device_extensions = {
-    VK_KHR_SWAPCHAIN_EXTENSION_NAME
-};
-
-=======
->>>>>>> 2079fa65
 template<bool exact_flags_matching>
 std::optional<uint32_t> FindQueueFamily(const std::vector<vk::QueueFamilyProperties>& vk_queue_family_properties,
                                         vk::QueueFlags queue_flags, uint32_t queues_count,
