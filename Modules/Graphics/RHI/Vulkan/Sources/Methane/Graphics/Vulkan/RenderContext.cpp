--- conflicted
+++ resolved
@@ -376,18 +376,11 @@
         throw Rhi::IContext::IncompatibleException("Device does not support presentation to the window surface.");
     }
 
-<<<<<<< HEAD
-    const Device::SwapChainSupport       swap_chain_support   = GetVulkanDevice().GetSwapChainSupportForSurface(GetNativeSurface());
-    const vk::SurfaceFormatKHR           swap_surface_format  = ChooseSwapSurfaceFormat(swap_chain_support.formats);
-    const vk::PresentModeKHR             swap_present_mode    = ChooseSwapPresentMode(swap_chain_support.present_modes);
-    const vk::Extent2D                   swap_extent          = ChooseSwapExtent(swap_chain_support.capabilities);
+    const Device::SwapChainSupport       swap_chain_support = GetVulkanDevice().GetSwapChainSupportForSurface(GetNativeSurface());
+    const vk::SurfaceFormatKHR           swap_surface_format = ChooseSwapSurfaceFormat(swap_chain_support.formats);
+    const vk::PresentModeKHR             swap_present_mode = ChooseSwapPresentMode(swap_chain_support.present_modes);
+    const vk::Extent2D                   swap_extent = ChooseSwapExtent(swap_chain_support.capabilities);
     const vk::CompositeAlphaFlagBitsKHR  swap_composite_alpha = ChooseCompositeAlpha(swap_chain_support.capabilities);
-=======
-    const Device::SwapChainSupport swap_chain_support  = GetVulkanDevice().GetSwapChainSupportForSurface(GetNativeSurface());
-    const vk::SurfaceFormatKHR     swap_surface_format = ChooseSwapSurfaceFormat(swap_chain_support.formats);
-    const vk::PresentModeKHR       swap_present_mode   = ChooseSwapPresentMode(swap_chain_support.present_modes);
-    const vk::Extent2D             swap_extent         = ChooseSwapExtent(swap_chain_support.capabilities);
->>>>>>> a8fe4ae9
 
     uint32_t image_count = std::max(swap_chain_support.capabilities.minImageCount, GetSettings().frame_buffers_count);
     if (swap_chain_support.capabilities.maxImageCount && image_count > swap_chain_support.capabilities.maxImageCount)
